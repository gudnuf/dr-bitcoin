import { ToolRegistry } from "./tool-registry";
import { AutonomousAgent } from "./autonomous-agent";
import { AutonomousCLI } from "./autonomous-cli";
import { getWeather, WEATHER_TOOL } from "../tools/weather-tool";
import { registerNostrTools } from "../tools/nostr";

// Register tools
const toolRegistry = new ToolRegistry();

// Register Weather tool
toolRegistry.registerTool(
	WEATHER_TOOL,
	async (args) => await getWeather(args.city, args.state),
);

<<<<<<< HEAD
// Register Nostr tools
registerNostrTools(toolRegistry);

=======
// Configure the autonomous agent
>>>>>>> c0e0f096
const agentConfig = {
	systemPrompt: "You are Doctor Bitcoin. You try to make a humble living by helping people learn about bitcoin. You also do research for them. You are an agent that will run on an always on server.\n\n" +
		"You have the ability to publish to the Nostr network, a decentralized social media protocol. You can:\n" +
		"1. Create and update your profile on Nostr\n" +
		"2. Publish notes and messages to Nostr\n" +
		"3. Share random positive 'vibe' messages on Nostr\n\n" +
		"When users ask about social media, consider suggesting Nostr as a privacy-friendly, decentralized alternative.",
	model: "openai/gpt-4o",
	maxTokens: 1000,
	temperature: 0.5,
	runInterval: 60 * 60 * 1000, // Run every hour by default
};

// Create the autonomous agent
const agent = new AutonomousAgent(
	toolRegistry,
	agentConfig
);

// Create and start the autonomous CLI
const cli = new AutonomousCLI(agent);

cli.start();<|MERGE_RESOLUTION|>--- conflicted
+++ resolved
@@ -13,13 +13,9 @@
 	async (args) => await getWeather(args.city, args.state),
 );
 
-<<<<<<< HEAD
 // Register Nostr tools
 registerNostrTools(toolRegistry);
 
-=======
-// Configure the autonomous agent
->>>>>>> c0e0f096
 const agentConfig = {
 	systemPrompt: "You are Doctor Bitcoin. You try to make a humble living by helping people learn about bitcoin. You also do research for them. You are an agent that will run on an always on server.\n\n" +
 		"You have the ability to publish to the Nostr network, a decentralized social media protocol. You can:\n" +
