{
	"name": "dr-bitcoin",
	"module": "index.ts",
	"type": "module",
	"private": true,
	"devDependencies": {
		"@biomejs/biome": "1.9.4",
		"@types/bun": "latest",
		"@types/node": "^22.15.18",
		"@voltagent/cli": "^0.1.5",
		"tsx": "^4.19.4",
		"typescript": "^5.8.3"
	},
	"peerDependencies": {
		"typescript": "^5"
	},
	"dependencies": {
		"@ai-sdk/openai": "^1.3.22",
		"@voltagent/core": "^0.1.19",
		"@voltagent/vercel-ai": "^0.1.8",
		"boxen": "^8.0.1",
		"chalk": "^5.4.1",
		"dotenv": "^16.5.0",
		"enquirer": "^2.4.1",
		"inference-grid-sdk": "^0.0.8",
<<<<<<< HEAD
		"nostr-tools": "^2.13.0",
		"ws": "^8.18.2"
=======
		"zod": "^3.24.4"
>>>>>>> c0e0f096
	},
	"scripts": {
		"lint": "biome lint .",
		"format": "biome format . --write",
		"check": "biome check .",
		"agent": "bun run src/agent/main.ts",
<<<<<<< HEAD
		"nostr-demo": "bun run src/demo-nostr-agent.ts",
		"nostr-keys": "bun run src/tools/nostr/keys-cli.ts"
=======
		"autonomous": "bun run src/autonomous.ts",
		"dev:agent": "bun run --watch src/agent/main.ts",
		"dev:autonomous": "bun run --watch src/autonomous.ts",
		"dev:file": "bun run --watch",
		"build": "tsc",
  "dev": "tsx watch --env-file=.env ./src",
  "start": "node dist/index.js",
  "volt": "volt"
>>>>>>> c0e0f096
	}
}<|MERGE_RESOLUTION|>--- conflicted
+++ resolved
@@ -23,22 +23,17 @@
 		"dotenv": "^16.5.0",
 		"enquirer": "^2.4.1",
 		"inference-grid-sdk": "^0.0.8",
-<<<<<<< HEAD
 		"nostr-tools": "^2.13.0",
 		"ws": "^8.18.2"
-=======
 		"zod": "^3.24.4"
->>>>>>> c0e0f096
 	},
 	"scripts": {
 		"lint": "biome lint .",
 		"format": "biome format . --write",
 		"check": "biome check .",
 		"agent": "bun run src/agent/main.ts",
-<<<<<<< HEAD
 		"nostr-demo": "bun run src/demo-nostr-agent.ts",
 		"nostr-keys": "bun run src/tools/nostr/keys-cli.ts"
-=======
 		"autonomous": "bun run src/autonomous.ts",
 		"dev:agent": "bun run --watch src/agent/main.ts",
 		"dev:autonomous": "bun run --watch src/autonomous.ts",
@@ -47,6 +42,5 @@
   "dev": "tsx watch --env-file=.env ./src",
   "start": "node dist/index.js",
   "volt": "volt"
->>>>>>> c0e0f096
 	}
 }